package eu.europa.ec.dgc.validation.restapi.controller;

import eu.europa.ec.dgc.validation.restapi.dto.AccessTokenType;
import eu.europa.ec.dgc.validation.restapi.dto.BusinessRuleListItemDto;
import eu.europa.ec.dgc.validation.restapi.dto.ValidationDevRequest;
import eu.europa.ec.dgc.validation.restapi.dto.ValidationStatusResponse;
import eu.europa.ec.dgc.validation.restapi.dto.ValueSetListItemDto;
import eu.europa.ec.dgc.validation.service.BusinessRuleService;
import eu.europa.ec.dgc.validation.service.DccValidator;
import eu.europa.ec.dgc.validation.service.ValueSetService;
import io.swagger.v3.oas.annotations.Operation;
import io.swagger.v3.oas.annotations.media.ArraySchema;
import io.swagger.v3.oas.annotations.media.Content;
import io.swagger.v3.oas.annotations.media.Schema;
import io.swagger.v3.oas.annotations.responses.ApiResponse;
import io.swagger.v3.oas.annotations.responses.ApiResponses;
import java.util.List;
import javax.validation.Valid;
import lombok.AllArgsConstructor;
import org.springframework.context.annotation.Profile;
import org.springframework.http.MediaType;
import org.springframework.http.ResponseEntity;
import org.springframework.web.bind.annotation.GetMapping;
import org.springframework.web.bind.annotation.PostMapping;
import org.springframework.web.bind.annotation.RequestBody;
import org.springframework.web.bind.annotation.RequestMapping;
import org.springframework.web.bind.annotation.RestController;

@RestController
@RequestMapping("/")
@AllArgsConstructor
@Profile("devvalidate")
public class ValidationDevTestController {
<<<<<<< HEAD

    final private DccValidator dccValidator;
    final private BusinessRuleService businessRuleService;
    final private ValueSetService valueSetService;
=======
    private final DccValidator dccValidator;
>>>>>>> 72541a5d

    /**
     * dev Validate.
     * @param validationDevRequest validationDevRequest
     * @return ResponseEntity
     */
    @Operation(
        summary = "The provision endpoint is the public endpoint where DCCs can be provided for a subject. The "
            + "endpoint receives the encrypted DCC, validates it and creates the result for the subject.",
        description = "The provision endpoint is the public endpoint where DCCs can be provided for a subject. The "
            + "endpoint receives the encrypted DCC, validates it and creates the result for the subject."
    )
    @ApiResponses(value = {
        @ApiResponse(responseCode = "200", description = "OK"),
        @ApiResponse(responseCode = "401", description = "Unauthorized, if no access token are provided"),
        @ApiResponse(responseCode = "400", description = "Bad Request, content of the provide data is malformed"),
        @ApiResponse(responseCode = "410", description = "Gone, Subject does not exists any more"),
        @ApiResponse(responseCode = "422", description = "Unprocessable Entity. Wrong Signature of the Subject,"
            + " Wrong Encryption or any other problem with the encoding")})
    @PostMapping(value = "/devvalidate", consumes = MediaType.APPLICATION_JSON_VALUE,
        produces = MediaType.APPLICATION_JSON_VALUE)
    public ResponseEntity<List<ValidationStatusResponse.Result>> devValidate(
        @Valid @RequestBody ValidationDevRequest validationDevRequest) {
        return ResponseEntity.ok(dccValidator.validate(validationDevRequest.getDcc(),
            validationDevRequest.getAccessTokenPayload().getConditions(),
            AccessTokenType.getTokenForInt(validationDevRequest.getAccessTokenPayload().getType()), false));
    }


    /**
     * Http Method for getting the business rules list.
     */
    @GetMapping(path = "/devrules", produces = MediaType.APPLICATION_JSON_VALUE)
    @Operation(
        summary = "Gets the a list of all business rule ids country codes and hash values.",
        description = "This method returns a list containing the ids, country codes and hash values of all business "
            + "rules. The hash value can be used to check, if a business rule has changed and needs to be updated. "
            + "The hash value and country code can also be used to download a specific business rule afterwards.",
        tags = {"Business Rules"},
        responses = {
            @ApiResponse(
                responseCode = "200",
                description = "Returns a list of all business rule ids country codes and hash values.",
                content = @Content(
                    mediaType = MediaType.APPLICATION_JSON_VALUE,
                    array = @ArraySchema(schema = @Schema(implementation = BusinessRuleListItemDto.class))))
        }
    )
    public ResponseEntity<List<BusinessRuleListItemDto>> getRules() {
        return ResponseEntity.ok(businessRuleService.getBusinessRulesList());
    }


    /**
     * Http Method for getting the value set list.
     */
    @GetMapping(path = "devvaluesets", produces = MediaType.APPLICATION_JSON_VALUE)
    public ResponseEntity<List<ValueSetListItemDto>> getValueSetList() {
        return ResponseEntity.ok(valueSetService.getValueSetsList());
    }
}<|MERGE_RESOLUTION|>--- conflicted
+++ resolved
@@ -31,14 +31,10 @@
 @AllArgsConstructor
 @Profile("devvalidate")
 public class ValidationDevTestController {
-<<<<<<< HEAD
 
     final private DccValidator dccValidator;
     final private BusinessRuleService businessRuleService;
     final private ValueSetService valueSetService;
-=======
-    private final DccValidator dccValidator;
->>>>>>> 72541a5d
 
     /**
      * dev Validate.
